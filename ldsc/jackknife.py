<<<<<<< HEAD
'''
(c) 2014 Brendan Bulik-Sullivan and Hilary Finucane

This module contains basic functions for estimating 
	1. heritability / partitioned heritability
	2. genetic covariance
	3. genetic correlation
	4. block jackknife standard errors (hence the module name) for all of the above.
	
Numpy does this annoying thing where it treats an array of shape (M, ) very differently
from an array of shape (M, 1). In order to deal with univariate LD Score regression
and partitioned LD Score regression with the same code, everything in this module deals
with numpy matrices. 

Weird bugs may result if you pass numpy arrays or pandas dataframes without first 
converting to a matrix with the correct shape.

Terminology note -- the intended use case for this module is an LD Score regression with
n_snps SNPs included in the regression and n_annot (partitioned) LD Scores (which means 
that the number of parameters estimated in the regression will be n_annot + 1, since we
also estimate an intercept term).

'''

=======
##test change
>>>>>>> 436e57b7
from __future__ import division
import numpy as np
from scipy.stats import norm


def _weight(x, w):
	
	'''
	Re-weights x by multiplying by w.
	
	Parameters
	----------
	x : np.matrix with shape (n_row, n_col)
		Rows are observations.
	w : np.matrix with shape (n_row, 1)
		Regression weights.

	Returns
	-------
	
	x_new : np.matrix with shape (n_row, n_col)
		x_new[i,j] = x[i,j] * w[i]
	
	'''
	if np.any(w <= 0):
		raise ValueError('Weights must be > 0')

	w = np.sqrt(w) / float(np.sum(w))
	x_new = np.multiply(x, w)
	return x_new
	

def _append_intercept(x):

	'''
	Appends an intercept term to the design matrix for a linear regression.
	
	Parameters
	----------
	x : np.matrix with shape (n_row, n_col)
		Design matrix. Columns are predictors; rows are observations. 

	Returns
	-------
	
	x_new : np.matrix with shape (n_row, n_col+1)
		Design matrix with intercept term appended.
	
	'''
	
	n_row = x.shape[0]
	int = np.matrix(np.ones(n_row)).reshape((n_row,1))
	x_new = np.concatenate((x, int), axis=1)
	return x_new

	
def _gencov_weights(ld, w_ld, N1, N2, No, M, h1, h2, rho_g, rho):

	'''
	Computes appropriate regression weights to correct for heteroskedasticity in the 
	bivariate LDScore regression under and infinitesimal model. These regression weights are 
	approximately equal to the reciprocal of the conditional variance function
	1 / var(betahat1*betahat2 | LD Score)
	
	Parameters
	----------
	ld : np.matrix with shape (n_snp, 1) 
		LD Scores (non-partitioned)
	w_ld : np.matrix with shape (n_snp, 1)
		LD Scores (non-partitioned) computed with sum r^2 taken over only those SNPs included 
		in the regression.
	M : int > 0
		Number of SNPs used for estimating LD Score (need not equal number of SNPs included in
		the regression).
	N1, N2 :  np.matrix of ints > 0 with shape (n_snp, 1)
		Number of individuals sampled for each SNP for each study.
	No : int
		Number of overlapping individuals.
	h1, h2 : float in [0,1]
		Heritability estimates for each study.
	rhog : float in [0,1]
		Genetic covariance estimate.
	rho : float in [0,1]
		Phenotypic correlation estimate.
	
	Returns
	-------
	w : np.matrix with shape (n_snp, 1)
		Regression weights. Approx equal to reciprocal of conditional variance function.
	
	'''

	ld = np.fmax(ld, 1.0)
	w_ld = np.fmax(w_ld, 1.0) 
	# prevent integer division bugs with np.divide
	N1 = N1.astype(float); N2 = N2.astype(float); No = float(No)
	a = h1*ld / M + np.divide((1.0-h1), N1)
	b = h2*ld / M + np.divide((1.0-h2), N2)
	c = rho_g*ld / M + np.divide(No*rho, np.multiply(N1,N2))
	het_w = np.divide(1, np.multiply(a, b) + 2*np.square(c))
	oc_w = np.divide(1.0, w_ld)
	w = np.multiply(het_w, oc_w)
	return w


def _hsq_weights(ld, w_ld, N, M, hsq):

	'''
	Computes appropriate regression weights to correct for heteroskedasticity in the LD 
	Score regression under an infinitesimal model. These regression weights are 
	approximately equal to the reciprocal of the conditional variance function
	1 / var(chi^2 | LD Score)
	
	Parameters
	----------
	ld : np.matrix with shape (n_snp, 1) 
		LD Scores (non-partitioned). 
	w_ld : np.matrix with shape (n_snp, 1)
		LD Scores (non-partitioned) computed with sum r^2 taken over only those SNPs included 
		in the regression.
	N :  np.matrix of ints > 0 with shape (n_snp, 1)
		Number of individuals sampled for each SNP.
	M : int > 0
		Number of SNPs used for estimating LD Score (need not equal number of SNPs included in
		the regression).
	hsq : float in [0,1]
		Heritability estimate.
	
	Returns
	-------
	w : np.matrix with shape (n_snp, 1)
		Regression weights. Approx equal to reciprocal of conditional variance function.
	
	'''
	
	ld = np.fmax(ld, 1.0)
	w_ld = np.fmax(w_ld, 1.0) 
	c = hsq * N / M
	het_w = np.divide(1.0, np.square(1.0+np.multiply(c, ld)))
	oc_w = np.divide(1.0, w_ld)
	w = np.multiply(het_w, oc_w)
	return w


def obs_to_liab(h2_obs, P, K):

	'''
	Converts heritability on the observed scale in an ascertained sample to heritability 
	on the liability scale in the population.

	Parameters
	----------
	h2_obs : float	
		Heritability on the observed scale in an ascertained sample.
	P : float in [0,1]
		Prevalence of the phenotype in the sample.
	K : float in [0,1]
		Prevalence of the phenotype in the population.
		
	Returns
	-------
	h2_liab : float
		Heritability of liability in the population and standard error.
		
	'''
	
	if K <= 0 or K >= 1:
		raise ValueError('K must be in the range (0,1)')
	if P <= 0 or P >= 1:
		raise ValueError('P must be in the range (0,1)')
	
	thresh = norm.isf(K)
	z = norm.pdf(thresh)
	conversion_factor = K**2 * (1-K)**2 / (P * (1-P) * z**2)
	h2_liab = h2_obs * conversion_factor
	return h2_liab
	

class Hsq(object):

	'''
	The conflict between python and genetics capitalization conventions (capitalize 
	objects, but additive heritability is lowercase) makes me sad :-(
	
	Class for estimating heritability / partitioned heritability from summary statistics.
	
	Parameters
	----------
	chisq : np.matrix with shape (n_snp, 1)
		Chi-square statistics. 
	ld : np.matrix with shape (n_snp, n_annot) 
		LD Scores.
	w_ld : np.matrix with shape (n_snp, 1)
		LD Scores (non-partitioned) computed with sum r^2 taken over only those SNPs included 
		in the regression.
	N :  np.matrix of ints > 0 with shape (n_snp, 1)
		Number of individuals sampled for each SNP.
	M : np.matrix of ints with shape (1, n_annot) > 0
		Number of SNPs used for estimating LD Score (need not equal number of SNPs included in
		the regression).
	block_size : int, default = 1000
		Block jackknife block size (in units of SNPs)
	
	Attributes
	----------
	N : int
		Sample size. In a case/control study, this should be total sample size: number of 
		cases + number of controls. NOT some measure of effective sample size that accounts 
		for case/control ratio. The case-control ratio comes into play when converting from
		observed to liability scale (in the function obs_to_liab).
	M : np.matrix of ints with shape (1, n_annot)
		Total number of SNPs per category in the reference panel used for estimating LD Score.
	M_tot : int
		Total number of SNPs in the reference panel used for estimating LD Score.
	n_annot : int
		Number of partitions.
	n_snp : int
		Number of SNPs included in the regression.	
	mean_chisq : float
		Mean chi-square.
	w_mean_chisq : float
		Weighted mean chi-square (with the same weights as the regression).
	lambda_gc : float
		Devlin and Roeder lambda GC (median chi-square / 0.4549).
	autocor : float
		Lag-1 autocorrelation between block jackknife pseudoerrors. If much above zero, the 
		block jackknife standard error will be unreliable. This can be solved by using a 
		larger block size.
	hsq_cov : np.matrix with shape (n_annot, n_annot)
		Block jackknife estimate of variance-covariance matrix of partitioned h2 estimates.
	cat_hsq : np.matrix with shape (1, n_annot)
	 	Partitioned heritability estimates.
	cat_hsq_se : np.matrix with shape (1, n_annot)
		Standard errors of partitioned heritability estimates.
	intercept : float
		LD Score regression intercept.
	intercept_se : float
		Standard error of LD Score regression intercept.
	tot_hsq : float
		Total h2g estimate.
	tot_hsq_se : float
		Block jackknife estimate of standard error of the total h2g estimate. 
	prop_hsq : np.matrix with shape (1, n_annot)
		Proportion of h2 per annotation.
	M_prop : np.matrix with shape (1, n_annot)
		Proportion of SNPs (in reference panel) per annotation. 
	enrichment : np.matrix with shape (1, n_annot)
		Per category enrichment of h2 relative to all SNPs. Precisely, 
		(h2 per SNP in category) / (h2 per SNP overall).
	_jknife : LstsqJackknife
		Jackknife object.
		
	Methods
	-------
	_aggregate(y, x, M_tot) :
		Aggregate estimator. 
		
	'''
	
	def __init__(self, chisq, ref_ld, w_ld, N, M, block_size=1000):
	
		self.N = N
		self.M = M
		self.M_tot = float(np.sum(M))
		self.n_annot = ref_ld.shape[1]
		self.n_snp = ref_ld.shape[0]
		self.mean_chisq = np.mean(chisq)
		# median and matrix don't play nice?
		self.lambda_gc = np.median(np.asarray(chisq)) / 0.4549 
		
		ref_ld_tot = np.sum(ref_ld, axis=1)
		agg_hsq = self._aggregate(chisq, np.multiply(N, ref_ld_tot), self.M_tot)
		weights = _hsq_weights(ref_ld_tot, w_ld, N, self.M_tot, agg_hsq) 
		if np.all(weights == 0):
			raise ValueError('Something is wrong, all regression weights are zero.')	

		x = np.multiply(N, ref_ld)
		x = _append_intercept(x)
		x = _weight(x, weights)
		y = _weight(chisq, weights)
		
		self._jknife = LstsqJackknife(x, y, block_size)
		self.autocor = self._jknife.autocor(1)
		no_intercept_cov = self._jknife.jknife_cov[0:self.n_annot,0:self.n_annot]
		self.hsq_cov = np.multiply(np.square(self.M), no_intercept_cov)
		self.cat_hsq = np.multiply(self.M, self._jknife.est[0,0:self.n_annot])
		self.cat_hsq_se = np.multiply(self.M, self._jknife.jknife_se[0,0:self.n_annot])
		self.intercept = self._jknife.est[0,self.n_annot]
		self.intercept_se = self._jknife.jknife_se[0,self.n_annot]
		self.tot_hsq = np.sum(self.cat_hsq)
		self.tot_hsq_se = np.sqrt(np.sum(M*self._jknife.jknife_cov[0:self.n_annot,\
			0:self.n_annot]*self.M.T))
		if self.mean_chisq > 1:
			self.ratio = (self.intercept - 1) / (self.mean_chisq - 1)
		else:
			self.ratio = float('nan')
		
		self.prop_hsq = self.cat_hsq / self.tot_hsq
		self.M_prop = self.M / self.M_tot
		self.enrichment = np.divide(self.cat_hsq, self.M) / (self.tot_hsq/self.M_tot)
		
	def _aggregate(self, y, x, M_tot):
		'''Aggregate estimator. For use in regression weights.'''
		numerator = np.mean(y) - 1.0
		denominator = np.mean(x) / M_tot
		agg = numerator / denominator
		return agg


class Gencov(object):
	
	'''
	Class for estimating genetic covariance / partitioned genetic covariance from summary 
	statistics.	Inherits from Hsq, but only for _aggregate. Note: the efficiency of the 
	estimate will be improved if first you estimate heritability for each trait then 
	feed these values into hsq1 and hsq2. This is only used for the regression weights. 
	
	Could probably refactor so as to reuse more code from Hsq, but (a) the amount of 
	duplicated code is small and (b) although the procedure for estimating genetic 
	covariance and h2 is now very similar, there is no guarantee that it will stay this
	way.
	
	Parameters
	----------
	bhat1, bhat2 : np.matrix with shape (n_snp, 1)
		(Signed) effect-size estimates for each study. In a case control study, bhat should be
		the signed square root of chi-square, where the sign is + if OR > 1 and - otherwise. 
	ld : np.matrix with shape (n_snp, n_annot) 
		LD Scores.
	w_ld : np.matrix with shape (n_snp, 1)
		LD Scores (non-partitioned) computed with sum r^2 taken over only those SNPs included 
		in the regression.
	N1, N2 :  np.matrix of ints > 0 with shape (n_snp, 1)
		Number of individuals sampled for each SNP for each study.
	M : int > 0
		Number of SNPs used for estimating LD Score (need not equal number of SNPs included in
		the regression).
	hsq1, hsq2 : float
		Heritability estimates for each study (used in regression weights).
	N_overlap : int, default 0.
		Number of overlapping samples.
	rho : float in [-1,1]
		Estimate of total phenotypic correlation between trait 1 and trait 2. Only used for 
		regression weights, and then only when N_overlap > 0. 	
	block_size : int, default = 1000
		Block jackknife block size (in units of SNPs)
	
	Attributes
	----------
	N1, N2 : int
		Sample sizes. In a case/control study, this should be total sample size: number of 
		cases + number of controls. NOT some measure of effective sample size that accounts 
		for case/control ratio. The case-control ratio comes into play when converting from
		observed to liability scale (in the function obs_to_liab).
	gencov_cov : np.matrix with shape (n_annot, n_annot)
		Block jackknife estimate of variance-covariance matrix of the partitioned h2 estimates.
	cat_gencov : np.matrix with shape (1, n_annot)
	 	Partitioned heritability estimates.
	cat_gencov_se : np.matrix with shape (1, n_annot)
		Standard errors of partitioned heritability estimates.
	intercept : float
		LD Score regression intercept. NB this is not on the same scale as the intercept from
		the regression chisq ~ LD Score. The intercept from the genetic covariance regression
		is on the same scale as N_overlap / (N1*N2). 
	intercept_se : float
		Standard error of LD Score regression intercept.
	tot_gencov : float
		Total h2g estimate.
	tot_gencov_se : float
		Block jackknife estimate of standard error of the total h2g estimate. 
	prop_gencov : np.matrix with shape (1, n_annot)
		Proportion of genetic covariance per annotation.
	M_prop : np.matrix with shape (1, n_annot)
		Proportion of SNPs (in reference panel) per annotation. 
	enrichment : np.matrix with shape (1, n_annot)
		Per category enrichment of h2 relative to all SNPs. Precisely, 
		(gencov per SNP in category) / (gencov per SNP overall).
	_jknife : LstsqJackknife
		Jackknife object.
		
	'''
	
	def __init__(self, bhat1, bhat2, ref_ld, w_ld, N1, N2, M, hsq1, hsq2, N_overlap=None,
		rho=None, block_size=1000):
		
		self.N1 = N1
		self.N2 = N2
		self.N_overlap = N_overlap if N_overlap is not None else 0
		self.M = M
		self.M_tot = np.sum(M)
		self.n_annot = ref_ld.shape[1]
		self.n_snp = ref_ld.shape[0]
		
		ref_ld_tot = np.sum(ref_ld, axis=1)
		y = np.multiply(bhat1, bhat2)
		agg_gencov = self._aggregate(y, ref_ld_tot, self.M_tot)
		weights = _gencov_weights(ref_ld_tot, w_ld, N1, N2, N_overlap, self.M_tot, hsq1, hsq2, 
			agg_gencov, rho) 
		if np.all(weights == 0):
			raise ValueError('Something is wrong, all regression weights are zero.')	

		x = _append_intercept(ref_ld)
		x = _weight(x, weights)
		y = _weight(y, weights)
		
		self._jknife = LstsqJackknife(x, y, block_size)
		self.autocor = self._jknife.autocor(1)
		self.cat_gencov = np.multiply(self.M, self._jknife.est[0,0:self.n_annot])
		self.cat_gencov_se = np.multiply(self.M, self._jknife.jknife_se[0,0:self.n_annot])
		self.intercept = self._jknife.est[0,self.n_annot]
		self.intercept_se = self._jknife.jknife_se[0,self.n_annot]
		self.tot_gencov = np.sum(self.cat_gencov)
		self.tot_gencov_se = np.sqrt(np.sum(M*self._jknife.jknife_cov[0:self.n_annot,\
			0:self.n_annot]*self.M.T))
		
		self.prop_gencov = self.cat_gencov / self.tot_gencov
		self.M_prop = self.M / self.M_tot
		self.enrichment = np.divide(self.cat_gencov, self.M) / (self.tot_gencov/self.M_tot)

	def _aggregate(self, y, x, M_tot):
		'''Aggregate estimator. For use in regression weights.'''
		numerator = np.mean(y)
		denominator = np.mean(x) / M_tot
		agg = numerator / denominator
		return agg



class Gencor(object):

	'''
	Class for estimating genetic correlation from summary statistics. Implemented as a ratio
	estimator with block jackknife bias correction (the block jackknife allows for 
	estimation of reasonably good standard errors from dependent data and decreases the 
	bias in a ratio estimate from O(1/N) to O(1/N^2), where N = number of data points). 
	
	Parameters
	----------
	bhat1, bhat2 : np.matrix with shape (n_snp, 1)
		(Signed) effect-size estimates for each study. In a case control study, bhat should be
		the signed square root of chi-square, where the sign is + if OR > 1 and - otherwise. 
	ld : np.matrix with shape (n_snp, n_annot) 
		LD Scores.
	w_ld : np.matrix with shape (n_snp, 1)
		LD Scores (non-partitioned) computed with sum r^2 taken over only those SNPs included 
		in the regression.
	N1, N2 :  np.matrix of ints > 0 with shape (n_snp, 1)
		Number of individuals sampled for each SNP for each study.
	M : int > 0
		Number of SNPs used for estimating LD Score (need not equal number of SNPs included in
		the regression).
	hsq1, hsq2 : float
		Heritability estimates for each study (used in regression weights).
	N_overlap : int, default 0.
		Number of overlapping samples.
	rho : float in [-1,1]
		Estimate of total phenotypic correlation between trait 1 and trait 2. Only used for 
		regression weights, and then only when N_overlap > 0. 	
	block_size : int, default = 1000
		Block jackknife block size (in units of SNPs)
	
	Attributes
	----------
	N1, N2 : int
		Sample sizes. In a case/control study, this should be total sample size: number of 
		cases + number of controls. NOT some measure of effective sample size that accounts 
		for case/control ratio. The case-control ratio comes into play when converting from
		observed to liability scale (in the function obs_to_liab).
	M : np.matrix of ints with shape (1, n_annot)
		Total number of SNPs per category in the reference panel used for estimating LD Score.
	M_tot : int
		Total number of SNPs in the reference panel used for estimating LD Score.
	n_annot : int
		Number of partitions.
	n_snp : int
		Number of SNPs included in the regression.	
	hsq1, hsq2 : Hsq
		Heritability estimates for traits 1 and 2, respectively.
	gencov : Gencov
		Genetic covariance estimate.
	autocor : float
		Lag-1 autocorrelation between ratio block jackknife pseudoerrors. If much above zero, 
		the block jackknife standard error will be unreliable. This can be solved by using a 
		larger block size.
	tot_gencor : float
		Total genetic correlation. 
	tot_gencor_se : float
		Genetic correlation standard error.
	_gencor : RatioJackknife
		Jackknife used for estimating genetic correlation. 

	'''
	
	def __init__(self, bhat1, bhat2, ref_ld, w_ld, N1, N2, M, N_overlap=None,	rho=None, 
		block_size=1000):

		self.N1 = N1
		self.N2 = N2
		self.N_overlap = N_overlap if N_overlap is not None else 0
		self.rho = rho if rho is not None else 0
		self.M = M
		self.M_tot = np.sum(M)
		self.n_annot = ref_ld.shape[1]
		self.n_snp = ref_ld.shape[0]			
		
		# first hsq
		chisq1 = np.multiply(N1, np.square(bhat1))
		self.hsq1 = Hsq(chisq1, ref_ld, w_ld, N1, M, block_size)
		# second hsq
		chisq2 = np.multiply(N2, np.square(bhat2))
		self.hsq2 = Hsq(chisq2, ref_ld, w_ld, N2, M, block_size)

		# genetic covariance
		self.gencov = Gencov(bhat1, bhat2, ref_ld, w_ld, N1, N2, M, self.hsq1.tot_hsq,
			self.hsq2.tot_hsq, self.N_overlap, self.rho, block_size)
		
		# total genetic correlation
		self.tot_gencor_biased = self.gencov.tot_gencov /\
			np.sqrt(self.hsq1.tot_hsq * self.hsq2.tot_hsq)
		numer_delete_vals = self.cat_to_tot(self.gencov._jknife.delete_values[:,0:self.n_annot], self.M)
		hsq1_delete_vals = self.cat_to_tot(self.hsq1._jknife.delete_values[:,0:self.n_annot], self.M)
		hsq2_delete_vals = self.cat_to_tot(self.hsq2._jknife.delete_values[:,0:self.n_annot], self.M)
		denom_delete_vals = np.sqrt(np.multiply(hsq1_delete_vals, hsq2_delete_vals))
		self.gencor = RatioJackknife(self.tot_gencor_biased, numer_delete_vals, denom_delete_vals)
		self.autocor = self.gencor.autocor(1)
		self.tot_gencor = float(self.gencor.jknife_est)
		self.tot_gencor_se = float(self.gencor.jknife_se)

	def cat_to_tot(self, x, M):
		'''Converts per-category pseudovalues to total pseudovalues.'''
		return np.dot(x, M.T)
	
	
class LstsqJackknife(object):

	'''
	Least-squares block jackknife.
	
	Terminology 
	-----------
	For a delete-k block jackknife with nb blocks, define
	
	full estimate : 
		The value of the estimator applied to all the data.
	i_th block-value : 
		The value of estimator applied to the ith block of size k.
	i_th delete-k value : 
		The value of the estimator applied to the data with the ith block of size k removed.
	i_th pseudovalue :
		nb*(full estimate) - (nb - 1) * (i_th delete-k value)
	jackknife estimate:
		The mean psuedovalue (with the mean taken over all nb values of i).
	i_th psuedoerror : 
		(i_th pseudovalue) - (jackknife estimate)
	jackknife standard error / variance :
		Standard error / variance of the pseudoerrors		
	output_dim : int > 0
		Number of output parameters. Default is x.shape[1].
	
	Parameters
	----------
	x : np.matrix with shape (n_snp, n_annot)
		Predictors.
	y : np.matrix with shape (n_snp, 1)
		Response variable.
	num_blocks: int, > 0
		Number of jackknife blocks.

	Attributes
	----------
	num_blocks : int 
		Number of jackknife blocks
	block_size : int
		Size of each jackknife block (measures in # of SNPs).
	est : np.matrix with shape (1, n_annot)
		Value of estimator applied to full data set.
	pseudovalues : np.matrix with shape (n_blocks, n_annot)
		Jackknife pseudovalues.
	delete_values : np.matrix
		Block jackknife delete-(block_size) values.
	jknife_est : np.matrix with shape (1, n_annot)
		Mean pseudovalue.
	jknife_var : np.matrix with shape (1, n_annot)
		Estimated variance of jackknife estimator.
	jknife_se : np.matrix with shape (1, n_annot)
		Estimated standard error of jackknife estimator.
	jknife_cov : np.matrix with shape (n_annot, n_annnot)
		Estimated variance-covariance matrix of the jackknife estimator. Diagonal entries
		are equal to jknife_var.

	Methods
	-------
	autocov(lag) : 
		Returns lag-[lag] autocovariance in jackknife pseudoerrors.
	autocor(lag) :
		Returns lag-[lag] autocorrelation (autocovariance divided by standard deviation) in 
		jackknife pseudoerrors.
	__block_vals_to_psuedovals__(block_vals, est) :
		Converts block values and full estimate to pseudovalues.
	__block_vals_to_est__() :
		Converts block values to full estimate.
		
	
	Possible TODO: impute FFT de-correlation (NP)
	
	'''

	def __init__(self, x, y, num_blocks):
		if len(x.shape) <= 1:
			x = np.atleast_2d(x).T
		if len(y.shape) <= 1:
			y = np.atleast_2d(y).T
	
		self.N = y.shape[0]
		if self.N != x.shape[0]:
			raise ValueError('Number of data points in y != number of data points in x.')
		
		self.output_dim = x.shape[1]

		self.num_blocks = num_blocks		
		if self.num_blocks > self.N:
<<<<<<< HEAD
			raise ValueError('Number of blocks > number of data points.')
		
		self.block_vals = self.__compute_block_vals__(x, y, block_size)
=======
			raise ValueError('Number of blocks > number of data points')

		print 'Number of blocks = ', num_blocks
		print 'N = ', self.N

		self.block_vals = self.__compute_block_vals__(x, y, num_blocks)
>>>>>>> 436e57b7
		self.est = self.__block_vals_to_est__(self.block_vals)
		(self.pseudovalues, self.delete_values) =\
			self.__block_vals_to_pseudovals__(self.block_vals, self.est)
		(self.jknife_est, self.jknife_var, self.jknife_se, self.jknife_cov) =\
			self.__jknife__(self.pseudovalues, self.num_blocks)
			
		
	def __jknife__(self, pseudovalues, num_blocks):
		'''Converts pseudovalues to jackknife estimates'''
		jknife_est = np.mean(pseudovalues, axis=0) 
		jknife_var = np.var(pseudovalues, axis=0) / (num_blocks - 1) 
		jknife_se = np.std(pseudovalues, axis=0) / np.sqrt(num_blocks - 1)
		jknife_cov = np.cov(pseudovalues.T) / (num_blocks )
		return (jknife_est, jknife_var, jknife_se, jknife_cov)

<<<<<<< HEAD
	def __compute_block_vals__(self, x, y, block_size):
		'''Computes block values'''
=======
	def __compute_block_vals__(self, x, y, num_blocks):
		N = self.N
		block_size = int(N/num_blocks)
		separators = np.arange(0,N,block_size)
		remainder = N - separators[-1]
		if len(separators) == num_blocks:
			separators = np.hstack([separators,N])
		else:
			for r in range(remainder):
				separators[-(r+1)] += remainder - r

>>>>>>> 436e57b7
		xty_block_vals = []; xtx_block_vals = []
		for i in range(len(separators)-1):	
			# s = block start SNP index; e = block end SNP index
			s = separators[i]
			e = separators[i+1]
			xty = np.dot( x[s:e,...].T, y[s:e,...] )
			xtx = np.dot( x[s:e,...].T, x[s:e,...] )
			xty_block_vals.append(xty)
			xtx_block_vals.append(xtx)
			
		block_vals = (xty_block_vals, xtx_block_vals)
		return block_vals

	def __block_vals_to_pseudovals__(self, block_vals, est):
		'''Converts block values to pseudovalues'''
		pseudovalues = np.matrix(np.zeros((self.num_blocks, self.output_dim)))
		delete_values = np.matrix(np.zeros((self.num_blocks, self.output_dim)))
		xty_blocks = block_vals[0]
		xtx_blocks = block_vals[1]
		xty_tot = np.sum(xty_blocks, axis=0)
		xtx_tot = np.sum(xtx_blocks, axis=0)
		try:
			for j in xrange(0,self.num_blocks):
				delete_xty_j = xty_tot - xty_blocks[j]
				delete_xtx_inv_j = np.linalg.inv(xtx_tot - xtx_blocks[j])
				delete_value_j = np.dot(delete_xtx_inv_j, delete_xty_j).T
				pseudovalues[j,...] = self.num_blocks*est - (self.num_blocks-1)*delete_value_j
				delete_values[j,...] = delete_value_j
		except np.linalg.linalg.LinAlgError as e:
			msg = 'Singular design matrix in at least one delete-k jackknife block. '
			msg += 'Check that you have not passed highly correlated partitioned LD Scores.'
			raise np.linalg.linalg.LinAlgError(msg, e)
			
		return (pseudovalues, delete_values)
		
	def __block_vals_to_est__(self, block_vals):
		'''Converts block values to the total (non-jackknife) estimate'''
		xty_blocks = block_vals[0]
		xtx_blocks = block_vals[1]
		xty = np.sum(xty_blocks, axis=0)
		try:
			xtx_inv = np.linalg.inv(np.sum(xtx_blocks, axis=0))
		except np.linalg.linalg.LinAlgError as e:
			msg = "Singular design matrix in at least one delete-k jackknife block. "
			msg += 'Check that you have not passed highly correlated partitioned LD Scores.'
			raise np.linalg.linalg.LinAlgError(msg, e)
	
		return np.matrix(np.dot(xtx_inv, xty).T)
		
	def autocov(self, lag):
		'''Computes lag [lag] pseudovalue autocovariance'''
		pseudoerrors = self.pseudovalues - np.mean(self.pseudovalues, axis=0)
		if lag <= 0 or lag >= self.num_blocks:
			error_msg = 'Lag >= number of blocks ({L} vs {N})'
			raise ValueError(error_msg.format(L=lag, N=self.num_blocks))

		v = pseudoerrors[lag:len(pseudoerrors),...]
		w = pseudoerrors[0:len(pseudoerrors) - lag,...]
		autocov = np.diag(np.dot(v.T, w)) / (self.num_blocks - lag)
		return autocov

	def autocor(self, lag):
	
		'''
		Computes lag [lag] pseudovalue autocorrelation. Note that this assumes that the 
		psuedovalues are generated by a stationary process, which is not quite right. 
		Nevertheless, if the lag-one autocorrelation is substantially higher than zero, it is 
		a good sign that you should consider using a larger block size in order to estimate
		the regression standard error.
		
		'''
		
		return self.autocov(lag) / np.var(self.pseudovalues, axis=0)
		

class RatioJackknife(LstsqJackknife):

	'''
	Block jackknife class for a ratio estimator (for genetic correlation estimation).
	
	Inherits from LstsqJackknife.
	
	Parameters
	----------
	est : float or np.array with shape (1, n_annot)
		(Biased) ratio estimate (e.g., if we are estimate a = b / c, est should be \
		\hat{a} = \hat{b} / \hat{c}.
	numer_delete_vals : np.matrix with shape (n_blocks, n_annot) 
		Delete-k values for the numerator.
	denom_delete_vals: np.matrix with shape (n_blocks, n_annot) 
		Delete-k values for the denominator.
		
	Warning
	-------
	If any of the delete-k block values for a category is zero, will return nan for 
	jknife_est and inf for jknife_var and jknife_se for that category. jknife_cov will
	have the expected dimension, but the row and column corresponding to covariance with
	the category with a zero delete-k block value will be nan. 
		
	'''

<<<<<<< HEAD
	def __init__(self, est, numer_delete_vals, denom_delete_vals):
		if numer_delete_vals.shape != denom_delete_vals.shape:
			raise ValueError('numer_delete_vals.shape != denom_delete_vals.shape.')
=======
def ldscore_reg(y, ldScores, weights=None, num_blocks=200):
	'''
	Function to estimate heritability / partitioned heritability / genetic covariance/ 
	partitioned genetic covariance from summary statistics. 
>>>>>>> 436e57b7
	
		self.est = est
		self.numer_delete_vals = numer_delete_vals 
		self.denom_delete_vals = denom_delete_vals 
		self.num_blocks = numer_delete_vals.shape[0]
		self.output_dim = numer_delete_vals.shape[1]
		self.pseudovalues = self.__delete_vals_to_pseudovals__(self.est,\
			self.denom_delete_vals, self.numer_delete_vals)
		(self.jknife_est, self.jknife_var, self.jknife_se, self.jknife_cov) =\
		self.__jknife__(self.pseudovalues, self.num_blocks)
		
	def __delete_vals_to_pseudovals__(self, est, denom, numer):
		'''Converts delete-k values to pseudovalues.'''
		pseudovalues = np.matrix(np.zeros((self.num_blocks, self.output_dim)))
		for j in xrange(0,self.num_blocks):
			pseudovalues[j,...] = self.num_blocks*est - (self.num_blocks - 1)*\
				numer[j,...]/denom[j,...]

<<<<<<< HEAD
		return pseudovalues
=======
	Parameters
	----------
	y : np.matrix
		Response variable (additive chi-square statistics if estimating h2, dominance
		deviation chi-square statistics if estimating H2[DOMDEV], betahat1*betahat2 if
		estimating genetic covariance).
	ldScores : np.matrix
		LD Scores or partitioned LD Scores.
	weights : np.matrix
		Regression weights.
	num_blocks : int > 0
		Number of blocks for block jackknife standard error. 
	
	Returns
	-------
	output : LinearJackknife
		LD Score regression parameter + standard error estimates.
		NOTE: these are the LD Score regression parameter estimates, *NOT* hsq or genetic 
		covariance estimates. Have to multiply by M/N or M, respectively. 
	
	'''
	
	if len(ldScores.shape) <= 1:
		ldScores = np.atleast_2d(ldScores).T
	if len(y.shape) > 1 or len(y.shape) == 0:
		raise ValueError('y must have shape (M, )')
	else:
		y = np.atleast_2d(y).T
	
	num_snps = y.shape[0]
	num_annots = ldScores.shape[1]
	if weights is None:
		weights = np.ones(num_snps)
	
	sqrtWeights = np.atleast_2d(np.sqrt(weights)).T
	y = y * sqrtWeights
	x = np.zeros((len(ldScores), num_annots + 1))
	x[:,0:num_annots] = ldScores * sqrtWeights
	x[:,num_annots] = np.squeeze(sqrtWeights) # intercept 
	x = np.matrix(x); y = np.matrix(y)
	output = LstsqJackknife(x, y, num_blocks)
	return output
>>>>>>> 436e57b7
<|MERGE_RESOLUTION|>--- conflicted
+++ resolved
@@ -1,4 +1,3 @@
-<<<<<<< HEAD
 '''
 (c) 2014 Brendan Bulik-Sullivan and Hilary Finucane
 
@@ -23,9 +22,6 @@
 
 '''
 
-=======
-##test change
->>>>>>> 436e57b7
 from __future__ import division
 import numpy as np
 from scipy.stats import norm
@@ -53,7 +49,7 @@
 	if np.any(w <= 0):
 		raise ValueError('Weights must be > 0')
 
-	w = np.sqrt(w) / float(np.sum(w))
+	w = np.sqrt(w/ float(np.sum(w)))
 	x_new = np.multiply(x, w)
 	return x_new
 	
@@ -226,8 +222,8 @@
 	M : np.matrix of ints with shape (1, n_annot) > 0
 		Number of SNPs used for estimating LD Score (need not equal number of SNPs included in
 		the regression).
-	block_size : int, default = 1000
-		Block jackknife block size (in units of SNPs)
+	num_blocks : int, default = 1000
+		Number of block jackknife blocks.
 	
 	Attributes
 	----------
@@ -285,7 +281,7 @@
 		
 	'''
 	
-	def __init__(self, chisq, ref_ld, w_ld, N, M, block_size=1000):
+	def __init__(self, chisq, ref_ld, w_ld, N, M, num_blocks=200):
 	
 		self.N = N
 		self.M = M
@@ -307,7 +303,7 @@
 		x = _weight(x, weights)
 		y = _weight(chisq, weights)
 		
-		self._jknife = LstsqJackknife(x, y, block_size)
+		self._jknife = LstsqJackknife(x, y, num_blocks)
 		self.autocor = self._jknife.autocor(1)
 		no_intercept_cov = self._jknife.jknife_cov[0:self.n_annot,0:self.n_annot]
 		self.hsq_cov = np.multiply(np.square(self.M), no_intercept_cov)
@@ -370,8 +366,8 @@
 	rho : float in [-1,1]
 		Estimate of total phenotypic correlation between trait 1 and trait 2. Only used for 
 		regression weights, and then only when N_overlap > 0. 	
-	block_size : int, default = 1000
-		Block jackknife block size (in units of SNPs)
+	num_blocks : int, default = 1000
+		Number of block jackknife blocks.
 	
 	Attributes
 	----------
@@ -409,7 +405,7 @@
 	'''
 	
 	def __init__(self, bhat1, bhat2, ref_ld, w_ld, N1, N2, M, hsq1, hsq2, N_overlap=None,
-		rho=None, block_size=1000):
+		rho=None, num_blocks=200):
 		
 		self.N1 = N1
 		self.N2 = N2
@@ -431,7 +427,7 @@
 		x = _weight(x, weights)
 		y = _weight(y, weights)
 		
-		self._jknife = LstsqJackknife(x, y, block_size)
+		self._jknife = LstsqJackknife(x, y, num_blocks)
 		self.autocor = self._jknife.autocor(1)
 		self.cat_gencov = np.multiply(self.M, self._jknife.est[0,0:self.n_annot])
 		self.cat_gencov_se = np.multiply(self.M, self._jknife.jknife_se[0,0:self.n_annot])
@@ -451,7 +447,6 @@
 		denominator = np.mean(x) / M_tot
 		agg = numerator / denominator
 		return agg
-
 
 
 class Gencor(object):
@@ -484,8 +479,8 @@
 	rho : float in [-1,1]
 		Estimate of total phenotypic correlation between trait 1 and trait 2. Only used for 
 		regression weights, and then only when N_overlap > 0. 	
-	block_size : int, default = 1000
-		Block jackknife block size (in units of SNPs)
+	num_blocks : int, default = 1000
+		Number of block jackknife blocks.
 	
 	Attributes
 	----------
@@ -520,7 +515,7 @@
 	'''
 	
 	def __init__(self, bhat1, bhat2, ref_ld, w_ld, N1, N2, M, N_overlap=None,	rho=None, 
-		block_size=1000):
+		num_blocks=200):
 
 		self.N1 = N1
 		self.N2 = N2
@@ -533,14 +528,14 @@
 		
 		# first hsq
 		chisq1 = np.multiply(N1, np.square(bhat1))
-		self.hsq1 = Hsq(chisq1, ref_ld, w_ld, N1, M, block_size)
+		self.hsq1 = Hsq(chisq1, ref_ld, w_ld, N1, M, num_blocks)
 		# second hsq
 		chisq2 = np.multiply(N2, np.square(bhat2))
-		self.hsq2 = Hsq(chisq2, ref_ld, w_ld, N2, M, block_size)
+		self.hsq2 = Hsq(chisq2, ref_ld, w_ld, N2, M, num_blocks)
 
 		# genetic covariance
 		self.gencov = Gencov(bhat1, bhat2, ref_ld, w_ld, N1, N2, M, self.hsq1.tot_hsq,
-			self.hsq2.tot_hsq, self.N_overlap, self.rho, block_size)
+			self.hsq2.tot_hsq, self.N_overlap, self.rho, num_blocks)
 		
 		# total genetic correlation
 		self.tot_gencor_biased = self.gencov.tot_gencov /\
@@ -598,8 +593,6 @@
 	----------
 	num_blocks : int 
 		Number of jackknife blocks
-	block_size : int
-		Size of each jackknife block (measures in # of SNPs).
 	est : np.matrix with shape (1, n_annot)
 		Value of estimator applied to full data set.
 	pseudovalues : np.matrix with shape (n_blocks, n_annot)
@@ -644,21 +637,11 @@
 			raise ValueError('Number of data points in y != number of data points in x.')
 		
 		self.output_dim = x.shape[1]
-
 		self.num_blocks = num_blocks		
 		if self.num_blocks > self.N:
-<<<<<<< HEAD
 			raise ValueError('Number of blocks > number of data points.')
-		
-		self.block_vals = self.__compute_block_vals__(x, y, block_size)
-=======
-			raise ValueError('Number of blocks > number of data points')
-
-		print 'Number of blocks = ', num_blocks
-		print 'N = ', self.N
 
 		self.block_vals = self.__compute_block_vals__(x, y, num_blocks)
->>>>>>> 436e57b7
 		self.est = self.__block_vals_to_est__(self.block_vals)
 		(self.pseudovalues, self.delete_values) =\
 			self.__block_vals_to_pseudovals__(self.block_vals, self.est)
@@ -674,22 +657,18 @@
 		jknife_cov = np.cov(pseudovalues.T) / (num_blocks )
 		return (jknife_est, jknife_var, jknife_se, jknife_cov)
 
-<<<<<<< HEAD
-	def __compute_block_vals__(self, x, y, block_size):
-		'''Computes block values'''
-=======
 	def __compute_block_vals__(self, x, y, num_blocks):
 		N = self.N
 		block_size = int(N/num_blocks)
 		separators = np.arange(0,N,block_size)
 		remainder = N - separators[-1]
+		
 		if len(separators) == num_blocks:
 			separators = np.hstack([separators,N])
 		else:
 			for r in range(remainder):
 				separators[-(r+1)] += remainder - r
 
->>>>>>> 436e57b7
 		xty_block_vals = []; xtx_block_vals = []
 		for i in range(len(separators)-1):	
 			# s = block start SNP index; e = block end SNP index
@@ -791,17 +770,10 @@
 		
 	'''
 
-<<<<<<< HEAD
 	def __init__(self, est, numer_delete_vals, denom_delete_vals):
 		if numer_delete_vals.shape != denom_delete_vals.shape:
 			raise ValueError('numer_delete_vals.shape != denom_delete_vals.shape.')
-=======
-def ldscore_reg(y, ldScores, weights=None, num_blocks=200):
-	'''
-	Function to estimate heritability / partitioned heritability / genetic covariance/ 
-	partitioned genetic covariance from summary statistics. 
->>>>>>> 436e57b7
-	
+
 		self.est = est
 		self.numer_delete_vals = numer_delete_vals 
 		self.denom_delete_vals = denom_delete_vals 
@@ -819,49 +791,4 @@
 			pseudovalues[j,...] = self.num_blocks*est - (self.num_blocks - 1)*\
 				numer[j,...]/denom[j,...]
 
-<<<<<<< HEAD
-		return pseudovalues
-=======
-	Parameters
-	----------
-	y : np.matrix
-		Response variable (additive chi-square statistics if estimating h2, dominance
-		deviation chi-square statistics if estimating H2[DOMDEV], betahat1*betahat2 if
-		estimating genetic covariance).
-	ldScores : np.matrix
-		LD Scores or partitioned LD Scores.
-	weights : np.matrix
-		Regression weights.
-	num_blocks : int > 0
-		Number of blocks for block jackknife standard error. 
-	
-	Returns
-	-------
-	output : LinearJackknife
-		LD Score regression parameter + standard error estimates.
-		NOTE: these are the LD Score regression parameter estimates, *NOT* hsq or genetic 
-		covariance estimates. Have to multiply by M/N or M, respectively. 
-	
-	'''
-	
-	if len(ldScores.shape) <= 1:
-		ldScores = np.atleast_2d(ldScores).T
-	if len(y.shape) > 1 or len(y.shape) == 0:
-		raise ValueError('y must have shape (M, )')
-	else:
-		y = np.atleast_2d(y).T
-	
-	num_snps = y.shape[0]
-	num_annots = ldScores.shape[1]
-	if weights is None:
-		weights = np.ones(num_snps)
-	
-	sqrtWeights = np.atleast_2d(np.sqrt(weights)).T
-	y = y * sqrtWeights
-	x = np.zeros((len(ldScores), num_annots + 1))
-	x[:,0:num_annots] = ldScores * sqrtWeights
-	x[:,num_annots] = np.squeeze(sqrtWeights) # intercept 
-	x = np.matrix(x); y = np.matrix(y)
-	output = LstsqJackknife(x, y, num_blocks)
-	return output
->>>>>>> 436e57b7
+		return pseudovalues