--- conflicted
+++ resolved
@@ -264,22 +264,12 @@
     log.log(hsqhat.summary(ref_ld_cnames, P=args.samp_prev, K=args.pop_prev))
     if args.overlap_annot:
         overlap_matrix, M_tot = _read_annot(args, log)
-<<<<<<< HEAD
+
         #overlap_matrix = overlap_matrix[np.array(~novar_cols), np.array(~novar_cols)]#np.logical_not
         df_results = hsqhat._overlap_output(ref_ld_cnames, overlap_matrix, M_annot, M_tot,args.print_coefficients)
         df_results.to_csv(args.out+'.results',sep="\t",index=False) 
         log.log('Results printed to '+args.out+'.results')
-=======
-        # overlap_matrix = overlap_matrix[np.array(~novar_cols),
-        # np.array(~novar_cols)]#np.logical_not
-        log.log(hsqhat.summary(ref_ld_cnames, P=args.samp_prev, K=args.pop_prev, args=args,
-                               overlap_matrix=overlap_matrix, M_annot=M_annot, M_tot=M_tot))
-        df_results = hsqhat._overlap_output(
-            ref_ld_cnames, overlap_matrix, M_annot, M_tot, args.print_coefficients)
-        df_results.to_csv(
-            args.out + '.results', sep="\t", index=False, float_format='%.6f')
-        log.log('Results printed to ' + args.out + '.results')
->>>>>>> ad87f529
+
 
     return hsqhat
 
